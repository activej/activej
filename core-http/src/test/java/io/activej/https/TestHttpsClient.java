package io.activej.https;

import io.activej.dns.AsyncDnsClient;
import io.activej.dns.CachedDnsClient;
import io.activej.dns.DnsClient;
import io.activej.http.*;
import io.activej.reactor.Reactor;
import io.activej.reactor.nio.NioReactor;
import io.activej.test.rules.ByteBufRule;
import io.activej.test.rules.EventloopRule;
import org.junit.ClassRule;
import org.junit.Ignore;
import org.junit.Test;

import javax.net.ssl.SSLContext;
import java.security.NoSuchAlgorithmException;
import java.time.Duration;
import java.util.concurrent.Executors;

import static io.activej.http.HttpHeaderValue.ofAcceptMediaTypes;
import static io.activej.http.HttpHeaders.*;
import static io.activej.http.HttpUtils.inetAddress;
import static io.activej.http.MediaTypes.*;
import static io.activej.promise.TestUtils.await;
import static org.junit.Assert.assertEquals;

public final class TestHttpsClient {
	@ClassRule
	public static final EventloopRule eventloopRule = new EventloopRule();

	@ClassRule
	public static final ByteBufRule byteBufRule = new ByteBufRule();

	@Test
	@Ignore("Connects to external URL, may fail on no internet connection")
	public void testClient() throws NoSuchAlgorithmException {
		NioReactor reactor = Reactor.getCurrentReactor();

		AsyncDnsClient dnsClient = CachedDnsClient.create(reactor, DnsClient.create(reactor)
				.withTimeout(Duration.ofMillis(500))
				.withDnsServerAddress(inetAddress("8.8.8.8")));

		AsyncHttpClient client = HttpClient.create(reactor)
				.withDnsClient(dnsClient)
				.withSslEnabled(SSLContext.getDefault(), Executors.newSingleThreadExecutor());
		Integer code = await(client.request(HttpRequest.get("https://en.wikipedia.org/wiki/Wikipedia")
<<<<<<< HEAD
				.withHeader(CACHE_CONTROL, "max-age=0")
				.withHeader(ACCEPT_ENCODING, "gzip, deflate, sdch")
				.withHeader(ACCEPT_LANGUAGE, "en-US,en;q=0.8")
				.withHeader(USER_AGENT, "Mozilla/5.0 (X11; Linux x86_64) AppleWebKit/537.36 (KHTML, like Gecko) Chrome/49.0.2623.87 Safari/537.36")
				.withHeader(ACCEPT, ofAcceptMediaTypes(
						AcceptMediaType.of(HTML),
						AcceptMediaType.of(XHTML_APP),
						AcceptMediaType.of(XML_APP, 90),
						AcceptMediaType.of(WEBP),
						AcceptMediaType.of(ANY, 80))))
				.map(HttpResponse::getCode));
=======
						.withHeader(CACHE_CONTROL, "max-age=0")
						.withHeader(ACCEPT_ENCODING, "gzip, deflate, sdch")
						.withHeader(ACCEPT_LANGUAGE, "en-US,en;q=0.8")
						.withHeader(USER_AGENT, "Mozilla/5.0 (X11; Linux x86_64) AppleWebKit/537.36 (KHTML, like Gecko) Chrome/49.0.2623.87 Safari/537.36")
						.withHeader(ACCEPT, ofAcceptMediaTypes(
								AcceptMediaType.of(HTML),
								AcceptMediaType.of(XHTML_APP),
								AcceptMediaType.of(XML_APP, 90),
								AcceptMediaType.of(WEBP),
								AcceptMediaType.of(ANY, 80))))
				.map(HttpResponse::getCode)
				.whenComplete(client::stop));
>>>>>>> e758a760

		assertEquals((Integer) 200, code);
	}
}<|MERGE_RESOLUTION|>--- conflicted
+++ resolved
@@ -44,19 +44,6 @@
 				.withDnsClient(dnsClient)
 				.withSslEnabled(SSLContext.getDefault(), Executors.newSingleThreadExecutor());
 		Integer code = await(client.request(HttpRequest.get("https://en.wikipedia.org/wiki/Wikipedia")
-<<<<<<< HEAD
-				.withHeader(CACHE_CONTROL, "max-age=0")
-				.withHeader(ACCEPT_ENCODING, "gzip, deflate, sdch")
-				.withHeader(ACCEPT_LANGUAGE, "en-US,en;q=0.8")
-				.withHeader(USER_AGENT, "Mozilla/5.0 (X11; Linux x86_64) AppleWebKit/537.36 (KHTML, like Gecko) Chrome/49.0.2623.87 Safari/537.36")
-				.withHeader(ACCEPT, ofAcceptMediaTypes(
-						AcceptMediaType.of(HTML),
-						AcceptMediaType.of(XHTML_APP),
-						AcceptMediaType.of(XML_APP, 90),
-						AcceptMediaType.of(WEBP),
-						AcceptMediaType.of(ANY, 80))))
-				.map(HttpResponse::getCode));
-=======
 						.withHeader(CACHE_CONTROL, "max-age=0")
 						.withHeader(ACCEPT_ENCODING, "gzip, deflate, sdch")
 						.withHeader(ACCEPT_LANGUAGE, "en-US,en;q=0.8")
@@ -67,9 +54,7 @@
 								AcceptMediaType.of(XML_APP, 90),
 								AcceptMediaType.of(WEBP),
 								AcceptMediaType.of(ANY, 80))))
-				.map(HttpResponse::getCode)
-				.whenComplete(client::stop));
->>>>>>> e758a760
+				.map(HttpResponse::getCode));
 
 		assertEquals((Integer) 200, code);
 	}
