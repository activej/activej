package io.activej.http;

import io.activej.dns.CachedDnsClient;
import io.activej.dns.DnsClient;
import io.activej.eventloop.Eventloop;
import io.activej.promise.Promise;
import io.activej.reactor.net.DatagramSocketSettings;
import io.activej.test.rules.ByteBufRule;
import org.junit.Before;
import org.junit.ClassRule;
import org.junit.Test;

import java.io.InputStream;
import java.io.OutputStream;
import java.net.InetSocketAddress;
import java.net.Socket;
import java.util.LinkedHashSet;
import java.util.List;

import static io.activej.bytebuf.ByteBufStrings.decodeAscii;
import static io.activej.bytebuf.ByteBufStrings.encodeAscii;
import static io.activej.common.exception.FatalErrorHandler.rethrow;
import static io.activej.http.TestUtils.assertEmpty;
import static io.activej.http.TestUtils.readFully;
import static io.activej.test.TestUtils.getFreePort;
import static java.nio.charset.StandardCharsets.UTF_8;
import static org.junit.Assert.assertEquals;

public final class SimpleProxyServerTest {
	@ClassRule
	public static final ByteBufRule byteBufRule = new ByteBufRule();

	private int echoServerPort;
	private int proxyServerPort;

	@Before
	public void setUp() {
		echoServerPort = getFreePort();
		proxyServerPort = getFreePort();
	}

	private void readAndAssert(InputStream is, String expected) {
		byte[] bytes = new byte[expected.length()];
		readFully(is, bytes);
		String actual = decodeAscii(bytes);
		assertEquals(new LinkedHashSet<>(List.of(expected.split("\r\n"))), new LinkedHashSet<>(List.of(actual.split("\r\n"))));
	}

	@Test
	public void testSimpleProxyServer() throws Exception {
		Eventloop eventloop1 = Eventloop.create().withFatalErrorHandler(rethrow()).withCurrentThread();

<<<<<<< HEAD
		HttpServer echoServer = HttpServer.create(eventloop1,
				request -> HttpResponse.ok200()
						.withBody(encodeAscii(request.getUrl().getPathAndQuery())))
=======
		AsyncHttpServer echoServer = AsyncHttpServer.create(eventloop1,
						request -> HttpResponse.ok200()
								.withBody(encodeAscii(request.getUrl().getPathAndQuery())))
>>>>>>> e758a760
				.withListenPort(echoServerPort);
		echoServer.listen();

		Thread echoServerThread = new Thread(eventloop1);
		echoServerThread.start();

		Eventloop eventloop2 = Eventloop.create().withFatalErrorHandler(rethrow()).withCurrentThread();

		AsyncHttpClient httpClient = HttpClient.create(eventloop2)
				.withDnsClient(CachedDnsClient.create(eventloop2, DnsClient.create(eventloop2)
						.withDatagramSocketSetting(DatagramSocketSettings.create())
						.withDnsServerAddress(HttpUtils.inetAddress("8.8.8.8"))));

<<<<<<< HEAD
		HttpServer proxyServer = HttpServer.create(eventloop2,
				request -> {
					String path = echoServerPort + request.getUrl().getPath();
					return httpClient.request(HttpRequest.get("http://127.0.0.1:" + path))
							.then(result -> result.loadBody()
									.then(body -> Promise.of(HttpResponse.ofCode(result.getCode())
											.withBody(encodeAscii("FORWARDED: " + body
													.getString(UTF_8))))));
				})
=======
		AsyncHttpServer proxyServer = AsyncHttpServer.create(eventloop2,
						request -> {
							String path = echoServerPort + request.getUrl().getPath();
							return httpClient.request(HttpRequest.get("http://127.0.0.1:" + path))
									.then(result -> result.loadBody()
											.then(body -> Promise.of(HttpResponse.ofCode(result.getCode())
													.withBody(encodeAscii("FORWARDED: " + body
															.getString(UTF_8))))));
						})
>>>>>>> e758a760
				.withListenPort(proxyServerPort);
		proxyServer.listen();

		Thread proxyServerThread = new Thread(eventloop2);
		proxyServerThread.start();

		Socket socket = new Socket();
		socket.connect(new InetSocketAddress("localhost", proxyServerPort));
		OutputStream stream = socket.getOutputStream();

		stream.write(encodeAscii("""
				GET /abc HTTP/1.1\r
				Host: localhost\r
				Connection: keep-alive
				\r
				"""));
		readAndAssert(socket.getInputStream(), """
				HTTP/1.1 200 OK\r
				Connection: keep-alive\r
				Content-Length: 15\r
				\r
				FORWARDED: /abc""");
		stream.write(encodeAscii("""
				GET /hello HTTP/1.1\r
				Host: localhost\r
				Connection: close
				\r
				"""));
		readAndAssert(socket.getInputStream(), """
				HTTP/1.1 200 OK\r
				Connection: close\r
				Content-Length: 17\r
				\r
				FORWARDED: /hello""");

		echoServer.closeFuture().get();
		proxyServer.closeFuture().get();

		assertEmpty(socket.getInputStream());
		socket.close();

		echoServerThread.join();
		proxyServerThread.join();
	}
}<|MERGE_RESOLUTION|>--- conflicted
+++ resolved
@@ -50,15 +50,9 @@
 	public void testSimpleProxyServer() throws Exception {
 		Eventloop eventloop1 = Eventloop.create().withFatalErrorHandler(rethrow()).withCurrentThread();
 
-<<<<<<< HEAD
 		HttpServer echoServer = HttpServer.create(eventloop1,
-				request -> HttpResponse.ok200()
-						.withBody(encodeAscii(request.getUrl().getPathAndQuery())))
-=======
-		AsyncHttpServer echoServer = AsyncHttpServer.create(eventloop1,
 						request -> HttpResponse.ok200()
 								.withBody(encodeAscii(request.getUrl().getPathAndQuery())))
->>>>>>> e758a760
 				.withListenPort(echoServerPort);
 		echoServer.listen();
 
@@ -72,18 +66,7 @@
 						.withDatagramSocketSetting(DatagramSocketSettings.create())
 						.withDnsServerAddress(HttpUtils.inetAddress("8.8.8.8"))));
 
-<<<<<<< HEAD
 		HttpServer proxyServer = HttpServer.create(eventloop2,
-				request -> {
-					String path = echoServerPort + request.getUrl().getPath();
-					return httpClient.request(HttpRequest.get("http://127.0.0.1:" + path))
-							.then(result -> result.loadBody()
-									.then(body -> Promise.of(HttpResponse.ofCode(result.getCode())
-											.withBody(encodeAscii("FORWARDED: " + body
-													.getString(UTF_8))))));
-				})
-=======
-		AsyncHttpServer proxyServer = AsyncHttpServer.create(eventloop2,
 						request -> {
 							String path = echoServerPort + request.getUrl().getPath();
 							return httpClient.request(HttpRequest.get("http://127.0.0.1:" + path))
@@ -92,7 +75,6 @@
 													.withBody(encodeAscii("FORWARDED: " + body
 															.getString(UTF_8))))));
 						})
->>>>>>> e758a760
 				.withListenPort(proxyServerPort);
 		proxyServer.listen();
 
