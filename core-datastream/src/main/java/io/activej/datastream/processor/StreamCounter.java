/*
 * Copyright (C) 2020 ActiveJ LLC.
 *
 * Licensed under the Apache License, Version 2.0 (the "License");
 * you may not use this file except in compliance with the License.
 * You may obtain a copy of the License at
 *
 * http://www.apache.org/licenses/LICENSE-2.0
 *
 * Unless required by applicable law or agreed to in writing, software
 * distributed under the License is distributed on an "AS IS" BASIS,
 * WITHOUT WARRANTIES OR CONDITIONS OF ANY KIND, either express or implied.
 * See the License for the specific language governing permissions and
 * limitations under the License.
 */

package io.activej.datastream.processor;

import io.activej.datastream.StreamDataAcceptor;

public final class StreamCounter<T> extends StreamFilter<T, T> {
	private CounterDataAcceptor acceptor = new CounterDataAcceptor(null, 0L);

	private StreamCounter() {}

	public static <T> StreamCounter<T> create() {
		return new StreamCounter<>();
	}

	@Override
<<<<<<< HEAD
	protected StreamDataAcceptor<T> onResumed(StreamDataAcceptor<T> output) {
		return item -> {
			itemCount++;
			output.accept(item);
		};
=======
	protected @NotNull StreamDataAcceptor<T> onResumed(@NotNull StreamDataAcceptor<T> output) {
		acceptor = new CounterDataAcceptor(output, acceptor.itemCount);
		return acceptor;
>>>>>>> e758a760
	}

	public long getItemCount() {
		return acceptor.itemCount;
	}

	private class CounterDataAcceptor implements StreamDataAcceptor<T> {
		private final StreamDataAcceptor<T> output;
		private long itemCount;

		public CounterDataAcceptor(StreamDataAcceptor<T> output, long itemCount) {
			this.output = output;
			this.itemCount = itemCount;
		}

		@Override
		public void accept(T item) {
			itemCount++;
			output.accept(item);
		}
	}
}<|MERGE_RESOLUTION|>--- conflicted
+++ resolved
@@ -28,17 +28,9 @@
 	}
 
 	@Override
-<<<<<<< HEAD
 	protected StreamDataAcceptor<T> onResumed(StreamDataAcceptor<T> output) {
-		return item -> {
-			itemCount++;
-			output.accept(item);
-		};
-=======
-	protected @NotNull StreamDataAcceptor<T> onResumed(@NotNull StreamDataAcceptor<T> output) {
 		acceptor = new CounterDataAcceptor(output, acceptor.itemCount);
 		return acceptor;
->>>>>>> e758a760
 	}
 
 	public long getItemCount() {
