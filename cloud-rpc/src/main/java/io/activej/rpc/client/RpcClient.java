--- conflicted
+++ resolved
@@ -59,20 +59,13 @@
 import java.util.*;
 import java.util.concurrent.Executor;
 
-<<<<<<< HEAD
-import static io.activej.async.callback.Callback.toAnotherReactor;
 import static io.activej.common.Checks.checkState;
 import static io.activej.common.Utils.nonNullElseGet;
 import static io.activej.common.Utils.not;
 import static io.activej.net.socket.tcp.SslTcpSocket.wrapClientSocket;
 import static io.activej.reactor.Reactive.checkInReactorThread;
 import static io.activej.reactor.Reactor.checkInReactorThread;
-=======
-import static io.activej.common.Utils.nonNullElseGet;
-import static io.activej.eventloop.util.RunnableWithContext.wrapContext;
-import static io.activej.net.socket.tcp.AsyncTcpSocketSsl.wrapClientSocket;
-import static java.util.Collections.emptyMap;
->>>>>>> 455d7369
+import static io.activej.reactor.util.RunnableWithContext.wrapContext;
 import static java.util.stream.Collectors.toList;
 import static org.slf4j.LoggerFactory.getLogger;
 
@@ -360,24 +353,7 @@
 
 		updateStrategy();
 
-<<<<<<< HEAD
 		return newStrategyPromise;
-=======
-					return addresses;
-				})
-				.then(addresses -> Promises.all(
-								addresses.stream()
-										.map(address -> {
-											logger.info("Connecting: {}", address);
-											return connect(address)
-													.map(($, e) -> null);
-										}))
-						.then(() -> !forcedStart && requestSender instanceof NoSenderAvailable ?
-								Promise.ofException(START_EXCEPTION) :
-								Promise.complete()))
-				.whenResult(this::rediscover)
-				.whenException(this::doStop);
->>>>>>> 455d7369
 	}
 
 	@Override
@@ -560,16 +536,12 @@
 			public <I, O> void sendRequest(I request, int timeout, Callback<O> cb) {
 				if (CHECKS) checkInReactorThread(anotherReactor);
 				if (timeout > 0) {
-<<<<<<< HEAD
-					reactor.execute(() -> requestSender.sendRequest(request, timeout, toAnotherReactor(anotherReactor, cb)));
-=======
-					anotherEventloop.startExternalTask();
-					eventloop.execute(() ->
+					anotherReactor.startExternalTask();
+					reactor.execute(() ->
 							requestSender.sendRequest(request, timeout, (Callback<O>) (result, e) -> {
-								anotherEventloop.execute(wrapContext(cb, () -> cb.accept(result, e)));
-								anotherEventloop.completeExternalTask();
+								anotherReactor.execute(wrapContext(cb, () -> cb.accept(result, e)));
+								anotherReactor.completeExternalTask();
 							}));
->>>>>>> 455d7369
 				} else {
 					cb.accept(null, new AsyncTimeoutException("RPC request has timed out"));
 				}
