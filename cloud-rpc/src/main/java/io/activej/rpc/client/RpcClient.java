/*
 * Copyright (C) 2020 ActiveJ LLC.
 *
 * Licensed under the Apache License, Version 2.0 (the "License");
 * you may not use this file except in compliance with the License.
 * You may obtain a copy of the License at
 *
 * http://www.apache.org/licenses/LICENSE-2.0
 *
 * Unless required by applicable law or agreed to in writing, software
 * distributed under the License is distributed on an "AS IS" BASIS,
 * WITHOUT WARRANTIES OR CONDITIONS OF ANY KIND, either express or implied.
 * See the License for the specific language governing permissions and
 * limitations under the License.
 */

package io.activej.rpc.client;

import io.activej.async.callback.Callback;
import io.activej.async.exception.AsyncTimeoutException;
import io.activej.async.service.ReactiveService;
import io.activej.common.ApplicationSettings;
import io.activej.common.Checks;
import io.activej.common.MemSize;
import io.activej.common.builder.AbstractBuilder;
import io.activej.csp.process.frame.FrameFormat;
import io.activej.datastream.csp.ChannelSerializer;
import io.activej.jmx.api.attribute.JmxAttribute;
import io.activej.jmx.api.attribute.JmxOperation;
import io.activej.jmx.api.attribute.JmxReducers.JmxReducerSum;
import io.activej.jmx.stats.ExceptionStats;
import io.activej.net.socket.tcp.ITcpSocket;
import io.activej.net.socket.tcp.TcpSocket;
import io.activej.net.socket.tcp.TcpSocket.JmxInspector;
import io.activej.promise.Promise;
import io.activej.promise.SettablePromise;
import io.activej.reactor.AbstractNioReactive;
import io.activej.reactor.Reactor;
import io.activej.reactor.jmx.ReactiveJmxBeanWithStats;
import io.activej.reactor.net.SocketSettings;
import io.activej.reactor.nio.NioReactor;
import io.activej.rpc.client.jmx.RpcConnectStats;
import io.activej.rpc.client.jmx.RpcRequestStats;
import io.activej.rpc.client.sender.RpcSender;
import io.activej.rpc.client.sender.strategy.RpcStrategies;
import io.activej.rpc.client.sender.strategy.RpcStrategy;
import io.activej.rpc.protocol.RpcException;
import io.activej.rpc.protocol.RpcMessage;
import io.activej.rpc.protocol.RpcStream;
import io.activej.rpc.server.RpcServer;
import io.activej.serializer.BinarySerializer;
import io.activej.serializer.SerializerFactory;
import org.jetbrains.annotations.Nullable;
import org.jetbrains.annotations.VisibleForTesting;
import org.slf4j.Logger;

import javax.net.ssl.SSLContext;
import java.net.InetSocketAddress;
import java.time.Duration;
import java.util.*;
import java.util.concurrent.Executor;

import static io.activej.common.Checks.checkState;
import static io.activej.common.Utils.nonNullElseGet;
import static io.activej.common.Utils.not;
import static io.activej.net.socket.tcp.SslTcpSocket.wrapClientSocket;
import static io.activej.reactor.Reactive.checkInReactorThread;
import static io.activej.reactor.Reactor.checkInReactorThread;
import static java.util.stream.Collectors.toList;
import static org.slf4j.LoggerFactory.getLogger;

/**
 * Sends requests to the specified servers according to defined
 * {@link RpcStrategy} strategy.
 * <p>
 * Example. Consider a client which sends a {@code Request} and receives a
 * {@code Response} from some {@link RpcServer}. To implement such kind of
 * client it's necessary to proceed with following steps:
 * <ul>
 * <li>Create request-response classes for the client</li>
 * <li>Create a request handler for specified types</li>
 * <li>Create {@code RpcClient} and adjust it</li>
 * </ul>
 *
 * @see RpcStrategy
 * @see RpcServer
 */
public final class RpcClient extends AbstractNioReactive
	implements IRpcClient, ReactiveService, ReactiveJmxBeanWithStats {
	private static final boolean CHECKS = Checks.isEnabled(RpcClient.class);

	public static final Duration DEFAULT_CONNECT_TIMEOUT = ApplicationSettings.getDuration(RpcClient.class, "connectTimeout", Duration.ZERO);
	public static final Duration DEFAULT_RECONNECT_INTERVAL = ApplicationSettings.getDuration(RpcClient.class, "reconnectInterval", Duration.ZERO);
	public static final MemSize DEFAULT_PACKET_SIZE = ApplicationSettings.getMemSize(RpcClient.class, "packetSize", ChannelSerializer.DEFAULT_INITIAL_BUFFER_SIZE);

	private static final RpcException CONNECTION_EXCEPTION = new RpcException("Could not establish connection");
	private static final RpcException SET_STRATEGY_EXCEPTION = new RpcException("Could not change strategy");
	private static final RpcException NO_SENDER_AVAILABLE_EXCEPTION = new RpcException("No senders available");
	private static final RpcException CLIENT_IS_STOPPED = new RpcException("Client is stopped");

	private Logger logger = getLogger(getClass());

	private SocketSettings socketSettings = SocketSettings.defaultInstance();

	// SSL
	private SSLContext sslContext;
	private Executor sslExecutor;

	private RpcStrategy strategy = new NoServersRpcStrategy();
	private final Set<InetSocketAddress> pendingConnections = new HashSet<>();
	private final Map<InetSocketAddress, RpcClientConnection> connections = new HashMap<>();

	private RpcStrategy newStrategy = strategy;
	private boolean newStrategyRetry;
	private SettablePromise<Void> newStrategyPromise;
	private final Set<InetSocketAddress> newConnections = new HashSet<>();

	private MemSize defaultPacketSize = DEFAULT_PACKET_SIZE;
	private @Nullable FrameFormat frameFormat;
	private Duration autoFlushInterval = Duration.ZERO;
	private Duration keepAliveInterval = Duration.ZERO;

	private long connectTimeoutMillis = DEFAULT_CONNECT_TIMEOUT.toMillis();
	private long reconnectIntervalMillis = DEFAULT_RECONNECT_INTERVAL.toMillis();

<<<<<<< HEAD
	private BinarySerializer<RpcMessage> requestSerializer;
	private BinarySerializer<RpcMessage> responseSerializer;
=======
	private boolean forcedStart;
	private boolean forcedShutdown;

	private ClassLoader classLoader = Thread.currentThread().getContextClassLoader();
	private SerializerBuilder serializerBuilder = SerializerBuilder.create(DefiningClassLoader.create(classLoader));
	private BinarySerializer<RpcMessage> serializer;
>>>>>>> 505a3439

	private RpcSender requestSender = new NoSenderAvailable();

	private @Nullable SettablePromise<Void> stopPromise;

	private final RpcClientConnectionPool pool = connections::get;

	// jmx
	static final Duration SMOOTHING_WINDOW = Duration.ofMinutes(1);
	private boolean monitoring = false;
	private final RpcRequestStats generalRequestsStats = RpcRequestStats.create(SMOOTHING_WINDOW);
	private final Map<Class<?>, RpcRequestStats> requestStatsPerClass = new HashMap<>();
	private final Map<InetSocketAddress, RpcConnectStats> connectsStatsPerAddress = new HashMap<>();
	private final ExceptionStats lastProtocolError = ExceptionStats.create();

	private final JmxInspector statsSocket = new JmxInspector();

	private RpcClient(NioReactor reactor) {
		super(reactor);
	}

	public static Builder builder(NioReactor reactor) {
		return new RpcClient(reactor).new Builder();
	}

	public final class Builder extends AbstractBuilder<Builder, RpcClient> {
		private Builder() {}

		/**
		 * Sets a default serializer for {@link RpcMessage} capable of serializing specified
		 * message types.
		 * <p>
		 * <b>
		 * All message types should be serializable by a default {@link  SerializerFactory}.
		 * If some additional configuration should be made to {@link  SerializerFactory}, use
		 * {@link #withSerializer(BinarySerializer)} method and pass manually constructed
		 * {@link BinarySerializer<RpcMessage>}. You can use implementation of this method as a reference.
		 * </b>
		 * <p>
		 * <b>Order of message types matters. It should match the order of message types set on {@link RpcServer}.
		 * To keep serializers compatible, the order of message types should not change</b>
		 *
		 * @param messageTypes serializer for RPC message
		 * @return the builder for RPC client with serializer for RPC message capable of serializing
		 * specified message types
		 */
		public Builder withMessageTypes(List<Class<?>> messageTypes) {
			return withSerializer(SerializerFactory.builder()
				.withSubclasses(RpcMessage.SUBCLASSES_ID, messageTypes)
				.build()
				.create(RpcMessage.class));
		}

		/**
		 * @see #withMessageTypes(List)
		 */
		public Builder withMessageTypes(Class<?>... messageTypes) {
			return withMessageTypes(List.of(messageTypes));
		}

		/**
		 * Sets serializer for {@link RpcMessage} of this RPC client.
		 *
		 * @param serializer serializer for RPC message
		 * @return the builder for RPC client with specified serializer for RPC message
		 */
		public Builder withSerializer(BinarySerializer<RpcMessage> serializer) {
			return withSerializer(serializer, serializer);
		}

		/**
		 * Sets serializers for request {@link RpcMessage} and response {@link RpcMessage} of this RPC client.
		 *
		 * @param requestSerializer  serializer for request RPC message
		 * @param responseSerializer serializer for response RPC message
		 * @return the builder for RPC client with specified serializers for RPC request and response {@link RpcMessage}s
		 */
		public Builder withSerializer(BinarySerializer<RpcMessage> requestSerializer, BinarySerializer<RpcMessage> responseSerializer) {
			checkNotBuilt(this);
			RpcClient.this.requestSerializer = requestSerializer;
			RpcClient.this.responseSerializer = responseSerializer;
			return this;
		}

		/**
		 * Sets serializers for request {@link RpcMessage} of this RPC client.
		 *
		 * @param serializer serializer for request RPC message
		 * @return the builder for RPC client with specified serializer for RPC request {@link RpcMessage}s
		 */
		public Builder withRequestsSerializer(BinarySerializer<RpcMessage> serializer) {
			checkNotBuilt(this);
			RpcClient.this.requestSerializer = serializer;
			return this;
		}

		/**
		 * Sets serializers for response {@link RpcMessage} of this RPC client.
		 *
		 * @param serializer serializer for response RPC message
		 * @return the builder for RPC client with specified serializer for RPC response {@link RpcMessage}s
		 */
		public Builder withResponsesSerializer(BinarySerializer<RpcMessage> serializer) {
			checkNotBuilt(this);
			RpcClient.this.responseSerializer = serializer;
			return this;
		}

		/**
		 * Sets socket settings for this RPC client.
		 *
		 * @param socketSettings settings for socket
		 * @return the builder for RPC client with specified socket settings
		 */
		public Builder withSocketSettings(SocketSettings socketSettings) {
			checkNotBuilt(this);
			RpcClient.this.socketSettings = socketSettings;
			return this;
		}

		/**
		 * Sets some request sending strategy. Consider some ready-to-use
		 * strategies from {@link RpcStrategies} or other {@link RpcStrategy} implementations.
		 *
		 * @param requestSendingStrategy strategy for sending requests
		 * @return the builder for RPC client, which sends requests according to given strategy
		 */
		public Builder withStrategy(RpcStrategy requestSendingStrategy) {
			checkNotBuilt(this);
			RpcClient.this.newStrategy = requestSendingStrategy;
			return this;
		}

		/**
		 * Sets a default RPC message packet size.
		 *
		 * @param defaultPacketSize default size of the message packet
		 * @return the builder for RPC client with specified size of the message packet
		 */
		public Builder withStreamProtocol(MemSize defaultPacketSize) {
			checkNotBuilt(this);
			RpcClient.this.defaultPacketSize = defaultPacketSize;
			return this;
		}

		/**
		 * Sets a default RPC message packet size as well as an optional {@link FrameFormat} to be used.
		 *
		 * @param defaultPacketSize default size of the message packet
		 * @param frameFormat       optional message frame format
		 * @return the builder for RPC client with specified size of the message packet and frame format
		 */
		public Builder withStreamProtocol(MemSize defaultPacketSize, @Nullable FrameFormat frameFormat) {
			checkNotBuilt(this);
			RpcClient.this.defaultPacketSize = defaultPacketSize;
			RpcClient.this.frameFormat = frameFormat;
			return this;
		}

		/**
		 * Sets an interval for an automatic message flush to the network.
		 *
		 * @param autoFlushInterval interval for an automatic message flush
		 * @return the builder for RPC client with specified interval for an automatic message flush
		 */
		public Builder withAutoFlush(Duration autoFlushInterval) {
			checkNotBuilt(this);
			RpcClient.this.autoFlushInterval = autoFlushInterval;
			return this;
		}

		/**
		 * Sets an interval for sending keep-alive messages to the RPC server.
		 * An interval of {@link Duration#ZERO} means no keep-alive message will be sent.
		 *
		 * @param keepAliveInterval interval for sending keep-alive messages
		 * @return the builder for RPC client with specified interval for sending keep-alive messages
		 */
		public Builder withKeepAlive(Duration keepAliveInterval) {
			checkNotBuilt(this);
			RpcClient.this.keepAliveInterval = keepAliveInterval;
			return this;
		}

		/**
		 * Sets a duration for which a client will wait on connection to the RPC server before failing with connection
		 * timeout error.
		 *
		 * @param connectTimeout timeout duration
		 * @return the builder for RPC client with specified connect timeout
		 */
		public Builder withConnectTimeout(Duration connectTimeout) {
			checkNotBuilt(this);
			RpcClient.this.connectTimeoutMillis = connectTimeout.toMillis();
			return this;
		}

		/**
		 * Sets a duration for which a client will wait before trying to re-establish a connection to the RPC server.
		 *
		 * @param reconnectInterval reconnection interval
		 * @return the builder for RPC client with specified reconnection interval
		 */
		public Builder withReconnectInterval(Duration reconnectInterval) {
			checkNotBuilt(this);
			RpcClient.this.reconnectIntervalMillis = reconnectInterval.toMillis();
			return this;
		}

		/**
		 * Adds ability to communicate with RPC server using secure connection.
		 *
		 * @param sslContext  SSL context to be used for encrypting/decrypting RPC messages
		 * @param sslExecutor executor of SSL tasks
		 * @return the builder for RPC client with secure network communication capabilities
		 */
		public Builder withSslEnabled(SSLContext sslContext, Executor sslExecutor) {
			checkNotBuilt(this);
			RpcClient.this.sslContext = sslContext;
			RpcClient.this.sslExecutor = sslExecutor;
			return this;
		}

		/**
		 * Sets a logger to be used on this RPC client.
		 *
		 * @param logger logger used for logging messages in this RPC client
		 * @return the builder for RPC client with specified logger
		 */
		public Builder withLogger(Logger logger) {
			checkNotBuilt(this);
			RpcClient.this.logger = logger;
			return this;
		}

		@Override
		protected RpcClient doBuild() {
			checkState(requestSerializer != null && responseSerializer != null);
			return RpcClient.this;
		}
	}
<<<<<<< HEAD
=======

	/**
	 * Forcefully shutdowns RPC client even if there are active connections
	 *
	 * @return the RPC client, which shutdowns regardless of active connections
	 */
	public RpcClient withForcedShutdown() {
		this.forcedShutdown = true;
		return this;
	}
	// endregion
>>>>>>> 505a3439

	public SocketSettings getSocketSettings() {
		return socketSettings;
	}

	@Override
	public Promise<Void> start() {
		checkInReactorThread(this);
		checkState(stopPromise == null);

		return changeStrategy(newStrategy, false);
	}

	public Promise<Void> changeStrategy(RpcStrategy newStrategy, boolean retry) {
		checkInReactorThread(this);
		if (stopPromise != null) {
			return Promise.ofException(CLIENT_IS_STOPPED);
		}

		if (newStrategyPromise != null) {
			SettablePromise<Void> promise = newStrategyPromise;
			newStrategyPromise = null;
			promise.setException(SET_STRATEGY_EXCEPTION);
			if (newStrategyPromise != null) {
				return Promise.ofException(SET_STRATEGY_EXCEPTION);
			}
		}

		SettablePromise<Void> newStrategyPromise = new SettablePromise<>();
		this.newStrategy = newStrategy;
		this.newStrategyPromise = newStrategyPromise;
		this.newStrategyRetry = retry;

		for (InetSocketAddress address : newStrategy.getAddresses()) {
			if (connections.containsKey(address)) continue;
			if (pendingConnections.contains(address)) continue;
			pendingConnections.add(address);
			newConnections.add(address);
			logger.info("Connecting: {}", address);
			connect(address);
		}

		updateStrategy();

		return newStrategyPromise;
	}

	@Override
	public Promise<Void> stop() {
		checkInReactorThread(this);
		if (stopPromise != null) return stopPromise;

		stopPromise = new SettablePromise<>();
		if (connections.size() == 0) {
			onClientStop();
			return stopPromise;
		}

<<<<<<< HEAD
		pendingConnections.clear();
		for (RpcClientConnection connection : new ArrayList<>(connections.values())) {
			connection.shutdown();
=======
		for (RpcClientConnection connection : connections.values()) {
			if (forcedShutdown) {
				connection.forceShutdown();
			} else {
				connection.shutdown();
			}
>>>>>>> 505a3439
		}

		return stopPromise;
	}

	private void connect(InetSocketAddress address) {
		TcpSocket.connect(reactor, address, connectTimeoutMillis, socketSettings)
			.whenResult(tcpSocket -> {
				newConnections.remove(address);
				if (!pendingConnections.contains(address) || stopPromise != null) {
					tcpSocket.close();
					return;
				}
				statsSocket.onConnect(tcpSocket);
				tcpSocket.setInspector(statsSocket);
				ITcpSocket socket = sslContext == null ?
					tcpSocket :
					wrapClientSocket(reactor, tcpSocket, sslContext, sslExecutor);
				RpcStream stream = new RpcStream(socket, responseSerializer, requestSerializer, defaultPacketSize,
					autoFlushInterval, frameFormat, false); // , statsSerializer, statsDeserializer, statsCompressor, statsDecompressor);
				RpcClientConnection connection = new RpcClientConnection(reactor, this, address, stream, keepAliveInterval.toMillis());
				stream.setListener(connection);

				// jmx
				if (isMonitoring()) {
					connection.startMonitoring();
				}

				// jmx
				connectsStatsPerAddress.computeIfAbsent(address, $ -> new RpcConnectStats(reactor)).recordSuccessfulConnect();
				logger.info("Connection to {} established", address);

				pendingConnections.remove(address);
				connections.put(address, connection);
				updateStrategy();
			})
			.whenException(e -> {
				newConnections.remove(address);
				logger.warn("Connection {} failed: {}", address, e);
				if (!pendingConnections.contains(address) || stopPromise != null) {
					return;
				}
				reactor.delayBackground(reconnectIntervalMillis, () -> {
					if (!pendingConnections.contains(address) || stopPromise != null) {
						return;
					}
					logger.info("Reconnecting: {}", address);
					connect(address);
				});
				updateStrategy();
			});
	}

	void onClosedConnection(InetSocketAddress address) {
		if (connections.remove(address) == null) {
			return;
		}
		logger.info("Connection closed: {}", address);
		if (stopPromise == null) {
			pendingConnections.add(address);
			reactor.delayBackground(reconnectIntervalMillis, () -> {
				if (!pendingConnections.contains(address) || stopPromise != null) {
					return;
				}
				logger.info("Reconnecting: {}", address);
				connect(address);
			});
		} else {
			if (connections.size() == 0) {
				onClientStop();
			}
		}
		updateStrategy();
	}

	private void onClientStop() {
		assert stopPromise != null;

		if (newStrategyPromise != null) {
			SettablePromise<Void> promise = this.newStrategyPromise;
			this.newStrategyPromise = null;
			promise.setException(CLIENT_IS_STOPPED);
			assert this.newStrategyPromise == null;
		}

		stopPromise.set(null);
	}

	private void updateStrategy() {
		if (stopPromise != null) {
			return;
		}
		if (newStrategy != null && newConnections.isEmpty()) {
			RpcStrategy newStrategy = this.newStrategy;
			RpcSender newRequestSender = newStrategy.createSender(pool);
			SettablePromise<Void> newStrategyPromise = this.newStrategyPromise;

			if (newRequestSender == null && newStrategyRetry) {
				return;
			}

			this.newStrategy = null;
			this.newStrategyPromise = null;

			if (newRequestSender != null) {
				this.strategy = newStrategy;
				this.requestSender = newRequestSender;
			}

			Set<InetSocketAddress> strategyAddresses = this.strategy.getAddresses();
			pendingConnections.retainAll(strategyAddresses);
			new ArrayList<>(connections.keySet()).stream()
				.filter(not(strategyAddresses::contains))
				.map(connections::remove).toList()
				.forEach(RpcClientConnection::shutdown);

			if (newRequestSender != null) {
				newStrategyPromise.set(null);
			} else {
				newStrategyPromise.setException(CONNECTION_EXCEPTION);
			}

		} else {
			requestSender = nonNullElseGet(strategy.createSender(pool), NoSenderAvailable::new);
		}
	}

	/**
	 * Sends the request to server, waits the result timeout and handles result with callback
	 *
	 * @param <I>     request class
	 * @param <O>     response class
	 * @param request request to a server
	 * @param timeout timeout in milliseconds. If there is no answer from the server after the timeout passes,
	 *                the request will end exceptionally with {@link AsyncTimeoutException}.
	 *                Note, that setting a timeout schedules a task to the {@link Reactor}, so a lot of
	 *                requests with large timeouts may degrade performance. In the most common scenarios
	 *                timeouts for RPC requests should not be very big (a few seconds should be enough)
	 * @param cb      a callback that will be completed after receiving a response or encountering some error
	 */
	@Override
	public <I, O> void sendRequest(I request, int timeout, Callback<O> cb) {
		if (CHECKS) checkInReactorThread(this);
		if (timeout > 0) {
			requestSender.sendRequest(request, timeout, cb);
		} else {
			cb.accept(null, new AsyncTimeoutException("RPC request has timed out"));
		}
	}

	@Override
	public <I, O> void sendRequest(I request, Callback<O> cb) {
		if (CHECKS) checkInReactorThread(this);
		requestSender.sendRequest(request, cb);
	}

	public IRpcClient adaptToAnotherReactor(NioReactor anotherReactor) {
		if (anotherReactor == this.reactor) {
			return this;
		}

		return new IRpcClient() {
			@Override
			public <I, O> void sendRequest(I request, int timeout, Callback<O> cb) {
				if (CHECKS) checkInReactorThread(anotherReactor);
				if (timeout > 0) {
					anotherReactor.startExternalTask();
					reactor.execute(() ->
						requestSender.sendRequest(request, timeout, (Callback<O>) (result, e) -> {
							anotherReactor.execute(() -> cb.accept(result, e));
							anotherReactor.completeExternalTask();
						}));
				} else {
					cb.accept(null, new AsyncTimeoutException("RPC request has timed out"));
				}
			}

		};
	}

	@VisibleForTesting
	public RpcSender getRequestSender() {
		return requestSender;
	}

	@VisibleForTesting
	public BinarySerializer<RpcMessage> getRequestSerializer() {
		return requestSerializer;
	}

	@VisibleForTesting
	public BinarySerializer<RpcMessage> getResponseSerializer() {
		return responseSerializer;
	}

	@Override
	public String toString() {
		return "RpcClient{" + connections + '}';
	}

	public static final class NoSenderAvailable implements RpcSender {
		@Override
		public <I, O> void sendRequest(I request, int timeout, Callback<O> cb) {
			cb.accept(null, NO_SENDER_AVAILABLE_EXCEPTION);
		}
	}

	public static final class NoServersRpcStrategy implements RpcStrategy {
		@Override
		public Set<InetSocketAddress> getAddresses() {
			return Set.of();
		}

		@Override
		public RpcSender createSender(RpcClientConnectionPool pool) {
			return null;
		}
	}

	// jmx
	@JmxOperation(description =
		"enable monitoring " +
		"[ when monitoring is enabled more stats are collected, but it causes more overhead " +
		"(for example, responseTime and requestsStatsPerClass are collected only when monitoring is enabled) ]")
	public void startMonitoring() {
		monitoring = true;
		for (RpcClientConnection connection : connections.values()) {
			connection.startMonitoring();
		}
	}

	@JmxOperation(description =
		"disable monitoring " +
		"[ when monitoring is enabled more stats are collected, but it causes more overhead " +
		"(for example, responseTime and requestsStatsPerClass are collected only when monitoring is enabled) ]")
	public void stopMonitoring() {
		monitoring = false;
		for (RpcClientConnection connection : connections.values()) {
			connection.stopMonitoring();
		}
	}

	@JmxAttribute(description =
		"when monitoring is enabled more stats are collected, but it causes more overhead " +
		"(for example, responseTime and requestsStatsPerClass are collected only when monitoring is enabled)")
	public boolean isMonitoring() {
		return monitoring;
	}

	@JmxAttribute(name = "requests", extraSubAttributes = "totalRequests")
	public RpcRequestStats getGeneralRequestsStats() {
		return generalRequestsStats;
	}

	@JmxAttribute(reducer = JmxReducerSum.class)
	public long getTotalSuccessfulConnects() {
		return connectsStatsPerAddress.values().stream()
			.mapToLong(RpcConnectStats::getSuccessfulConnects)
			.sum();
	}

	@JmxAttribute(reducer = JmxReducerSum.class)
	public long getTotalFailedConnects() {
		return connectsStatsPerAddress.values().stream()
			.mapToLong(RpcConnectStats::getFailedConnects)
			.sum();
	}

	@JmxAttribute(description = "request stats distributed by request class")
	public Map<Class<?>, RpcRequestStats> getRequestsStatsPerClass() {
		return requestStatsPerClass;
	}

	@JmxAttribute
	public Map<InetSocketAddress, RpcConnectStats> getConnectsStatsPerAddress() {
		return connectsStatsPerAddress;
	}

	@JmxAttribute(description = "request stats for current connections (when connection is closed stats are removed)")
	public Map<InetSocketAddress, RpcClientConnection> getRequestStatsPerConnection() {
		return connections;
	}

	@JmxAttribute(reducer = JmxReducerSum.class)
	public int getActiveConnections() {
		return connections.size();
	}

	@JmxAttribute(reducer = JmxReducerSum.class)
	public int getActiveRequests() {
		int count = 0;
		for (RpcClientConnection connection : connections.values()) {
			count += connection.getActiveRequests();
		}
		return count;
	}

	@JmxAttribute(description =
		"exception that occurred because of protocol error " +
		"(serialization, deserialization, compression, decompression, etc)")
	public ExceptionStats getLastProtocolError() {
		return lastProtocolError;
	}

	@JmxAttribute
	public JmxInspector getStatsSocket() {
		return statsSocket;
	}

	@JmxAttribute
	public List<String> getUnresponsiveServers() {
		if (stopPromise != null) return List.of();

		return connectsStatsPerAddress.entrySet().stream()
			.filter(entry -> !entry.getValue().isConnected())
			.map(entry -> entry.getKey().toString())
			.collect(toList());
	}

	RpcRequestStats ensureRequestStatsPerClass(Class<?> requestClass) {
		return requestStatsPerClass.computeIfAbsent(requestClass, $ -> RpcRequestStats.create(SMOOTHING_WINDOW));
	}
}<|MERGE_RESOLUTION|>--- conflicted
+++ resolved
@@ -123,17 +123,10 @@
 	private long connectTimeoutMillis = DEFAULT_CONNECT_TIMEOUT.toMillis();
 	private long reconnectIntervalMillis = DEFAULT_RECONNECT_INTERVAL.toMillis();
 
-<<<<<<< HEAD
 	private BinarySerializer<RpcMessage> requestSerializer;
 	private BinarySerializer<RpcMessage> responseSerializer;
-=======
-	private boolean forcedStart;
+
 	private boolean forcedShutdown;
-
-	private ClassLoader classLoader = Thread.currentThread().getContextClassLoader();
-	private SerializerBuilder serializerBuilder = SerializerBuilder.create(DefiningClassLoader.create(classLoader));
-	private BinarySerializer<RpcMessage> serializer;
->>>>>>> 505a3439
 
 	private RpcSender requestSender = new NoSenderAvailable();
 
@@ -369,26 +362,22 @@
 			return this;
 		}
 
+		/**
+		 * Makes RPC client forcefully shutdown even if there are active connections
+		 *
+		 * @return the builder for RPC client, which shutdowns regardless of active connections
+		 */
+		public Builder withForcedShutdown() {
+			RpcClient.this.forcedShutdown = true;
+			return this;
+		}
+
 		@Override
 		protected RpcClient doBuild() {
 			checkState(requestSerializer != null && responseSerializer != null);
 			return RpcClient.this;
 		}
 	}
-<<<<<<< HEAD
-=======
-
-	/**
-	 * Forcefully shutdowns RPC client even if there are active connections
-	 *
-	 * @return the RPC client, which shutdowns regardless of active connections
-	 */
-	public RpcClient withForcedShutdown() {
-		this.forcedShutdown = true;
-		return this;
-	}
-	// endregion
->>>>>>> 505a3439
 
 	public SocketSettings getSocketSettings() {
 		return socketSettings;
@@ -447,18 +436,13 @@
 			return stopPromise;
 		}
 
-<<<<<<< HEAD
 		pendingConnections.clear();
 		for (RpcClientConnection connection : new ArrayList<>(connections.values())) {
-			connection.shutdown();
-=======
-		for (RpcClientConnection connection : connections.values()) {
 			if (forcedShutdown) {
 				connection.forceShutdown();
 			} else {
 				connection.shutdown();
 			}
->>>>>>> 505a3439
 		}
 
 		return stopPromise;
