--- conflicted
+++ resolved
@@ -61,16 +61,10 @@
 
 import static io.activej.common.Checks.checkState;
 import static io.activej.common.Utils.nonNullElseGet;
-<<<<<<< HEAD
 import static io.activej.common.Utils.not;
 import static io.activej.net.socket.tcp.SslTcpSocket.wrapClientSocket;
 import static io.activej.reactor.Reactive.checkInReactorThread;
 import static io.activej.reactor.Reactor.checkInReactorThread;
-import static io.activej.reactor.util.RunnableWithContext.runnableOf;
-=======
-import static io.activej.net.socket.tcp.AsyncTcpSocketSsl.wrapClientSocket;
-import static java.util.Collections.emptyMap;
->>>>>>> e4acb81e
 import static java.util.stream.Collectors.toList;
 import static org.slf4j.LoggerFactory.getLogger;
 
@@ -544,13 +538,8 @@
 					anotherReactor.startExternalTask();
 					reactor.execute(() ->
 							requestSender.sendRequest(request, timeout, (Callback<O>) (result, e) -> {
-<<<<<<< HEAD
-								anotherReactor.execute(runnableOf(cb, () -> cb.accept(result, e)));
+								anotherReactor.execute(() -> cb.accept(result, e));
 								anotherReactor.completeExternalTask();
-=======
-								anotherEventloop.execute(() -> cb.accept(result, e));
-								anotherEventloop.completeExternalTask();
->>>>>>> e4acb81e
 							}));
 				} else {
 					cb.accept(null, new AsyncTimeoutException("RPC request has timed out"));
