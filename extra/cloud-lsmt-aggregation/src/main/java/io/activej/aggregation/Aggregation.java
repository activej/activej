--- conflicted
+++ resolved
@@ -553,17 +553,8 @@
 		consolidationStarted = eventloop.currentTimeMillis();
 		logger.info("Starting consolidation of aggregation '{}'", this);
 
-<<<<<<< HEAD
-					return chunkLocker.lockChunks(consolidatingChunkIds)
-							.then($ -> doConsolidation(chunks))
-							.map(removedChunks -> AggregationDiff.of(new LinkedHashSet<>(removedChunks), new LinkedHashSet<>(chunks)))
-							.then((aggregationDiff, e) -> chunkLocker.releaseChunks(consolidatingChunkIds)
-									.then(($, e2) -> Promise.of(aggregationDiff, e)));
-				})
-=======
 		return doConsolidation(chunks)
 				.map(newChunks -> AggregationDiff.of(new LinkedHashSet<>(newChunks), new LinkedHashSet<>(chunks)))
->>>>>>> dd0ad6df
 				.whenComplete(($, e) -> {
 					if (e == null) {
 						consolidationLastTimeMillis = eventloop.currentTimeMillis() - consolidationStarted;
