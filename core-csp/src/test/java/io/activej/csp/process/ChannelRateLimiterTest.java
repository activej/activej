package io.activej.csp.process;

import io.activej.common.ref.RefLong;
import io.activej.csp.ChannelConsumer;
import io.activej.csp.ChannelSupplier;
import io.activej.reactor.Reactor;
import io.activej.test.rules.EventloopRule;
import org.junit.ClassRule;
import org.junit.Test;

import java.time.temporal.ChronoUnit;
import java.util.ArrayList;
import java.util.List;
import java.util.stream.IntStream;

import static io.activej.promise.TestUtils.await;
import static io.activej.reactor.Reactor.getCurrentReactor;
import static java.util.stream.Collectors.toList;
import static org.junit.Assert.assertEquals;
import static org.junit.Assert.assertTrue;

public class ChannelRateLimiterTest {

	@ClassRule
	public static final EventloopRule eventloopRule = new EventloopRule();

	@Test
	public void testEmpty() {
<<<<<<< HEAD
		Reactor reactor = getCurrentReactor();
		ChannelRateLimiter<Integer> limiter = ChannelRateLimiter.create(100);
=======
		Eventloop eventloop = Eventloop.getCurrentEventloop();
		ChannelRateLimiter<Integer> limiter = ChannelRateLimiter.create(eventloop, 100, ChronoUnit.SECONDS);
>>>>>>> e758a760

		List<Integer> expected = IntStream.range(0, 200)
				.boxed().collect(toList());
		List<Integer> actual = new ArrayList<>();

		RefLong passed = new RefLong(reactor.currentTimeMillis());
		await(ChannelSupplier.ofList(expected)
				.transformWith(limiter)
				.streamTo(ChannelConsumer.ofConsumer(actual::add))
				.whenResult(() -> passed.value = reactor.currentTimeMillis() - passed.value));

		assertEquals(expected, actual);
		assertTrue(passed.value > 2_000);
	}

	@Test
	public void testHalfFull() {
<<<<<<< HEAD
		Reactor reactor = getCurrentReactor();
		ChannelRateLimiter<Integer> limiter = ChannelRateLimiter.<Integer>create(100)
				.withInitialTokens(100L);
=======
		Eventloop eventloop = Eventloop.getCurrentEventloop();
		ChannelRateLimiter<Integer> limiter = ChannelRateLimiter.<Integer>create(eventloop, 0.0001, ChronoUnit.MICROS)
				.withInitialTokens(100);
>>>>>>> e758a760

		List<Integer> expected = IntStream.range(0, 200)
				.boxed().collect(toList());
		List<Integer> actual = new ArrayList<>();

		RefLong passed = new RefLong(reactor.currentTimeMillis());
		await(ChannelSupplier.ofList(expected)
				.transformWith(limiter)
				.streamTo(ChannelConsumer.ofConsumer(actual::add))
				.whenResult(() -> passed.value = reactor.currentTimeMillis() - passed.value));

		assertEquals(expected, actual);
		assertTrue(passed.value > 1_000 && passed.value < 2_000);
	}

	@Test
	public void testFull() {
<<<<<<< HEAD
		Reactor reactor = getCurrentReactor();
		ChannelRateLimiter<Integer> limiter = ChannelRateLimiter.<Integer>create(100)
				.withInitialTokens(200L);
=======
		Eventloop eventloop = Eventloop.getCurrentEventloop();
		ChannelRateLimiter<Integer> limiter = ChannelRateLimiter.<Integer>create(eventloop, 0.1, ChronoUnit.MILLIS)
				.withInitialTokens(200);
>>>>>>> e758a760

		List<Integer> expected = IntStream.range(0, 200)
				.boxed().collect(toList());
		List<Integer> actual = new ArrayList<>();

		RefLong passed = new RefLong(reactor.currentTimeMillis());
		await(ChannelSupplier.ofList(expected)
				.transformWith(limiter)
				.streamTo(ChannelConsumer.ofConsumer(actual::add))
				.whenResult(() -> passed.value = reactor.currentTimeMillis() - passed.value));

		assertEquals(expected, actual);
		assertTrue(passed.value < 1_000);
	}
}<|MERGE_RESOLUTION|>--- conflicted
+++ resolved
@@ -26,13 +26,8 @@
 
 	@Test
 	public void testEmpty() {
-<<<<<<< HEAD
 		Reactor reactor = getCurrentReactor();
-		ChannelRateLimiter<Integer> limiter = ChannelRateLimiter.create(100);
-=======
-		Eventloop eventloop = Eventloop.getCurrentEventloop();
-		ChannelRateLimiter<Integer> limiter = ChannelRateLimiter.create(eventloop, 100, ChronoUnit.SECONDS);
->>>>>>> e758a760
+		ChannelRateLimiter<Integer> limiter = ChannelRateLimiter.create(100, ChronoUnit.SECONDS);
 
 		List<Integer> expected = IntStream.range(0, 200)
 				.boxed().collect(toList());
@@ -50,15 +45,9 @@
 
 	@Test
 	public void testHalfFull() {
-<<<<<<< HEAD
 		Reactor reactor = getCurrentReactor();
-		ChannelRateLimiter<Integer> limiter = ChannelRateLimiter.<Integer>create(100)
-				.withInitialTokens(100L);
-=======
-		Eventloop eventloop = Eventloop.getCurrentEventloop();
-		ChannelRateLimiter<Integer> limiter = ChannelRateLimiter.<Integer>create(eventloop, 0.0001, ChronoUnit.MICROS)
+		ChannelRateLimiter<Integer> limiter = ChannelRateLimiter.<Integer>create(0.0001, ChronoUnit.MICROS)
 				.withInitialTokens(100);
->>>>>>> e758a760
 
 		List<Integer> expected = IntStream.range(0, 200)
 				.boxed().collect(toList());
@@ -76,15 +65,9 @@
 
 	@Test
 	public void testFull() {
-<<<<<<< HEAD
 		Reactor reactor = getCurrentReactor();
-		ChannelRateLimiter<Integer> limiter = ChannelRateLimiter.<Integer>create(100)
-				.withInitialTokens(200L);
-=======
-		Eventloop eventloop = Eventloop.getCurrentEventloop();
-		ChannelRateLimiter<Integer> limiter = ChannelRateLimiter.<Integer>create(eventloop, 0.1, ChronoUnit.MILLIS)
+		ChannelRateLimiter<Integer> limiter = ChannelRateLimiter.<Integer>create(0.1, ChronoUnit.MILLIS)
 				.withInitialTokens(200);
->>>>>>> e758a760
 
 		List<Integer> expected = IntStream.range(0, 200)
 				.boxed().collect(toList());
