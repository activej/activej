/*
 * Copyright (C) 2020 ActiveJ LLC.
 *
 * Licensed under the Apache License, Version 2.0 (the "License");
 * you may not use this file except in compliance with the License.
 * You may obtain a copy of the License at
 *
 * http://www.apache.org/licenses/LICENSE-2.0
 *
 * Unless required by applicable law or agreed to in writing, software
 * distributed under the License is distributed on an "AS IS" BASIS,
 * WITHOUT WARRANTIES OR CONDITIONS OF ANY KIND, either express or implied.
 * See the License for the specific language governing permissions and
 * limitations under the License.
 */

package io.activej.jmx;

import io.activej.common.collection.Either;
import io.activej.common.ref.Ref;
import io.activej.common.reflection.ReflectionUtils;
import io.activej.jmx.api.ConcurrentJmxBeanAdapter;
import io.activej.jmx.api.JmxBeanAdapter;
import io.activej.jmx.api.JmxBeanAdapterWithRefresh;
import io.activej.jmx.api.JmxRefreshable;
import io.activej.jmx.api.attribute.JmxAttribute;
import io.activej.jmx.api.attribute.JmxOperation;
import io.activej.jmx.api.attribute.JmxParameter;
import io.activej.jmx.api.attribute.JmxReducer;
import io.activej.jmx.api.attribute.JmxReducers.JmxReducerDistinct;
import io.activej.jmx.stats.JmxRefreshableStats;
import io.activej.jmx.stats.JmxStats;
import org.jetbrains.annotations.Nullable;
import org.slf4j.Logger;
import org.slf4j.LoggerFactory;

import javax.management.*;
import javax.management.openmbean.OpenType;
import javax.management.openmbean.SimpleType;
import java.lang.annotation.Annotation;
import java.lang.reflect.*;
import java.time.Duration;
import java.util.*;
import java.util.concurrent.CountDownLatch;
import java.util.function.Function;

import static io.activej.common.Checks.checkArgument;
import static io.activej.common.Checks.checkNotNull;
import static io.activej.common.Utils.first;
import static io.activej.common.Utils.nonNullElse;
import static io.activej.common.reflection.ReflectionUtils.*;
import static io.activej.jmx.Utils.findAdapterClass;
import static io.activej.jmx.stats.StatsUtils.isJmxStats;
import static java.lang.String.format;
import static java.util.stream.Collectors.joining;
import static java.util.stream.Collectors.toSet;

@SuppressWarnings("rawtypes")
public final class DynamicMBeanFactory {
	private static final Logger logger = LoggerFactory.getLogger(DynamicMBeanFactory.class);

	// refreshing jmx
	public static final Duration DEFAULT_REFRESH_PERIOD_IN_SECONDS = Duration.ofSeconds(1);
	public static final int MAX_JMX_REFRESHES_PER_ONE_CYCLE_DEFAULT = 500;
	private int maxJmxRefreshesPerOneCycle;
	private Duration specifiedRefreshPeriod;
	private final Map<Class<? extends JmxBeanAdapter>, JmxBeanAdapter> adapters = new HashMap<>();

	private static final JmxReducer<?> DEFAULT_REDUCER = new JmxReducerDistinct();

	// JmxStats creator methods
	private static final String CREATE = "create";
	private static final String CREATE_ACCUMULATOR = "createAccumulator";

	private static final DynamicMBeanFactory INSTANCE_WITH_DEFAULT_REFRESH_PERIOD = new DynamicMBeanFactory(DEFAULT_REFRESH_PERIOD_IN_SECONDS, MAX_JMX_REFRESHES_PER_ONE_CYCLE_DEFAULT);

	private DynamicMBeanFactory(Duration refreshPeriod, int maxJmxRefreshesPerOneCycle) {
		this.specifiedRefreshPeriod = refreshPeriod;
		this.maxJmxRefreshesPerOneCycle = maxJmxRefreshesPerOneCycle;
	}

	public static DynamicMBeanFactory create() {
		return INSTANCE_WITH_DEFAULT_REFRESH_PERIOD;
	}

	public static DynamicMBeanFactory create(Duration refreshPeriod, int maxJmxRefreshesPerOneCycle) {
		return new DynamicMBeanFactory(refreshPeriod, maxJmxRefreshesPerOneCycle);
	}

	// region exportable stats for JmxRegistry
	public Duration getSpecifiedRefreshPeriod() {
		return specifiedRefreshPeriod;
	}

	public void setRefreshPeriod(Duration refreshPeriod) {
		this.specifiedRefreshPeriod = refreshPeriod;
		updateAdaptersRefreshParameters();
	}

	public int getMaxJmxRefreshesPerOneCycle() {
		return maxJmxRefreshesPerOneCycle;
	}

	public void setMaxJmxRefreshesPerOneCycle(int maxJmxRefreshesPerOneCycle) {
		this.maxJmxRefreshesPerOneCycle = maxJmxRefreshesPerOneCycle;
		updateAdaptersRefreshParameters();
	}

	public String[] getRefreshStats() {
		return adapters.values().stream()
				.filter(adapter -> adapter instanceof JmxBeanAdapterWithRefresh)
				.map(JmxBeanAdapterWithRefresh.class::cast)
				.map(JmxBeanAdapterWithRefresh::getRefreshStats)
				.flatMap(Collection::stream)
				.toArray(String[]::new);
	}
	// endregion

	/**
	 * Creates Jmx MBean for beans with operations and attributes.
	 */
	public DynamicMBean createDynamicMBean(List<?> beans, JmxBeanSettings setting, boolean enableRefresh) {
		checkArgument(!beans.isEmpty(), "List of beans should not be empty");
		checkArgument(beans.stream().noneMatch(Objects::isNull), "Bean can not be null");
		checkArgument(beans.stream().map(Object::getClass).collect(toSet()).size() == 1, "Beans should be of the same type");

		Class<?> beanClass = beans.get(0).getClass();

		JmxBeanAdapter adapter = ensureAdapter(beanClass);
		if (adapter.getClass().equals(ConcurrentJmxBeanAdapter.class)) {
			checkArgument(beans.size() == 1, "ConcurrentJmxBeans cannot be used in pool");
		}

		AttributeNodeForPojo rootNode = createAttributesTree(beanClass, setting.getCustomTypes());
		rootNode.hideNullPojos(beans);

		for (String included : setting.getIncludedOptionals()) {
			rootNode.setVisible(included);
		}

		// TODO(vmykhalko): check in JmxRegistry that modifiers are applied only once in case of workers and pool registration
		for (String attrName : setting.getModifiers().keySet()) {
			AttributeModifier<?> modifier = setting.getModifiers().get(attrName);
			try {
				rootNode.applyModifier(attrName, modifier, beans);
			} catch (ClassCastException e) {
				throw new IllegalArgumentException(format("Cannot apply modifier \"%s\" for attribute \"%s\": %s",
						modifier.getClass().getName(), attrName, e));
			}
		}

		MBeanInfo mBeanInfo = createMBeanInfo(rootNode, beanClass);
		Map<OperationKey, Either<Method, AttributeNode>> opkeyToMethodOrNode = fetchOpkeyToMethodOrNode(beanClass, setting.getCustomTypes());

		DynamicMBeanAggregator mbean = new DynamicMBeanAggregator(mBeanInfo, adapter, beans, rootNode, opkeyToMethodOrNode);

		// TODO(vmykhalko): maybe try to get all attributes and log warn message in case of exception? (to prevent potential errors during viewing jmx stats using jconsole)
//		tryGetAllAttributes(mbean);

		if (enableRefresh && adapter instanceof JmxBeanAdapterWithRefresh) {
			for (Object bean : beans) {
				((JmxBeanAdapterWithRefresh) adapter).registerRefreshableBean(bean, rootNode.getAllRefreshables(bean));
			}
		}
		return mbean;
	}

	JmxBeanAdapter ensureAdapter(Class<?> beanClass) {
		Class<? extends JmxBeanAdapter> adapterClass = findAdapterClass(beanClass)
				.orElseThrow(() -> new NoSuchElementException("Class or its superclass or any of implemented interfaces should be annotated with @JmxBean annotation"));
		return adapters.computeIfAbsent(adapterClass, $ -> {
			try {
				JmxBeanAdapter jmxBeanAdapter = adapterClass.getDeclaredConstructor().newInstance();
				if (jmxBeanAdapter instanceof JmxBeanAdapterWithRefresh) {
					((JmxBeanAdapterWithRefresh) jmxBeanAdapter).setRefreshParameters(specifiedRefreshPeriod, maxJmxRefreshesPerOneCycle);
				}
				return jmxBeanAdapter;
			} catch (ReflectiveOperationException e) {
				throw new RuntimeException(e);
			}
		});
	}

	// region building tree of AttributeNodes
	private List<AttributeNode> createNodesFor(Class<?> clazz, Class<?> beanClass,
			String[] includedOptionalAttrs, @Nullable Method getter,
			Map<Type, JmxCustomTypeAdapter<?>> customTypes) {

		Set<String> includedOptionals = new HashSet<>(List.of(includedOptionalAttrs));
		List<AttributeDescriptor> attrDescriptors = fetchAttributeDescriptors(clazz, customTypes);
		List<AttributeNode> attrNodes = new ArrayList<>();
		for (AttributeDescriptor descriptor : attrDescriptors) {
			checkNotNull(descriptor.getter(), "@JmxAttribute \"%s\" does not have getter", descriptor.name());

			String attrName;
			Method attrGetter = descriptor.getter();
			JmxAttribute attrAnnotation = attrGetter.getAnnotation(JmxAttribute.class);
			String attrAnnotationName = attrAnnotation.name();
			if (attrAnnotationName.equals(JmxAttribute.USE_GETTER_NAME)) {
				attrName = extractFieldNameFromGetter(attrGetter);
			} else {
				attrName = attrAnnotationName;
			}
			checkArgument(!attrName.contains("_"), "@JmxAttribute with name \"%s\" contains underscores", attrName);

			String attrDescription = null;
			if (!attrAnnotation.description().equals(JmxAttribute.NO_DESCRIPTION)) {
				attrDescription = attrAnnotation.description();
			}

			boolean included = !attrAnnotation.optional() || includedOptionals.contains(attrName);
			includedOptionals.remove(attrName);

			Type type = attrGetter.getGenericReturnType();
			Method attrSetter = descriptor.setter();
			AttributeNode attrNode = createAttributeNodeFor(attrName, attrDescription, type, included,
					attrAnnotation, null, attrGetter, attrSetter, beanClass,
					customTypes);
			attrNodes.add(attrNode);
		}

		if (!includedOptionals.isEmpty()) {
			assert getter != null; // in this case getter cannot be null
			throw new RuntimeException(format("Error in \"extraSubAttributes\" parameter in @JmxAnnotation" +
							" on %s.%s(). There is no field \"%s\" in %s.",
					getter.getDeclaringClass().getName(), getter.getName(),
					first(includedOptionals), getter.getReturnType().getName()));
		}

		return attrNodes;
	}

	private List<AttributeDescriptor> fetchAttributeDescriptors(Class<?> clazz, Map<Type, JmxCustomTypeAdapter<?>> customTypes) {
		Map<String, AttributeDescriptor> nameToAttr = new HashMap<>();
		for (Method method : getAllMethods(clazz)) {
			if (method.isAnnotationPresent(JmxAttribute.class)) {
				validateJmxMethod(method, JmxAttribute.class);
				if (isGetter(method)) {
					processGetter(nameToAttr, method);
				} else if (isSetter(method)) {
					processSetter(nameToAttr, method, customTypes);
				} else {
					throw new RuntimeException(format("Method \"%s\" of class \"%s\" is annotated with @JmxAnnotation "
							+ "but is neither getter nor setter", method.getName(), method.getClass().getName())
					);
				}
			}
		}
		return new ArrayList<>(nameToAttr.values());
	}

	private static void validateJmxMethod(Method method, Class<? extends Annotation> annotationClass) {
		if (!isPublic(method)) {
			throw new IllegalStateException(format("A method \"%s\" in class '%s' annotated with @%s should be declared public",
					method.getName(), method.getDeclaringClass().getName(), annotationClass.getSimpleName()));
		}
		if (!isPublic(method.getDeclaringClass())) {
			throw new IllegalStateException(format("A class '%s' containing methods annotated with @%s should be declared public",
					method.getDeclaringClass().getName(), annotationClass.getSimpleName()));
		}
	}

	private static void processGetter(Map<String, AttributeDescriptor> nameToAttr, Method getter) {
		String name = extractFieldNameFromGetter(getter);
		Type attrType = getter.getReturnType();
		if (nameToAttr.containsKey(name)) {
			AttributeDescriptor previousDescriptor = nameToAttr.get(name);

			checkArgument(previousDescriptor.getter() == null,
					"More than one getter with name \"%s\"", getter.getName());
			checkArgument(previousDescriptor.type().equals(attrType),
					"Getter with name \"%s\" has different type than appropriate setter", getter.getName());

			nameToAttr.put(name, new AttributeDescriptor(name, attrType, getter, previousDescriptor.setter()));
		} else {
			nameToAttr.put(name, new AttributeDescriptor(name, attrType, getter, null));
		}
	}

	private void processSetter(Map<String, AttributeDescriptor> nameToAttr, Method setter, Map<Type, JmxCustomTypeAdapter<?>> customTypes) {
		Class<?> attrType = setter.getParameterTypes()[0];
		checkArgument(ReflectionUtils.isSimpleType(attrType) || customTypes.containsKey(attrType), "Setters are allowed only on SimpleType attributes."
				+ " But setter \"%s\" is not SimpleType setter", setter.getName());

		String name = extractFieldNameFromSetter(setter);

		if (nameToAttr.containsKey(name)) {
			AttributeDescriptor previousDescriptor = nameToAttr.get(name);

			checkArgument(previousDescriptor.setter() == null,
					"More than one setter with name \"%s\"", setter.getName());
			checkArgument(previousDescriptor.type().equals(attrType),
					"Setter with name \"%s\" has different type than appropriate getter", setter.getName());

			nameToAttr.put(name, new AttributeDescriptor(
					name, attrType, previousDescriptor.getter(), setter));
		} else {
			nameToAttr.put(name, new AttributeDescriptor(name, attrType, null, setter));
		}
	}

	private void updateAdaptersRefreshParameters() {
		for (JmxBeanAdapter adapter : adapters.values()) {
			if (adapter instanceof JmxBeanAdapterWithRefresh) {
				((JmxBeanAdapterWithRefresh) adapter).setRefreshParameters(specifiedRefreshPeriod, maxJmxRefreshesPerOneCycle);
			}
		}
	}

	@SuppressWarnings("unchecked")
	private AttributeNode createAttributeNodeFor(
			String attrName,
			@Nullable String attrDescription,
			Type attrType,
			boolean included,
			@Nullable JmxAttribute attrAnnotation,
			@Nullable JmxReducer<?> reducer,
			@Nullable Method getter,
			@Nullable Method setter,
			Class<?> beanClass,
			Map<Type, JmxCustomTypeAdapter<?>> customTypes) {
		if (attrType instanceof Class) {
			ValueFetcher defaultFetcher = createAppropriateFetcher(getter);
			// 4 cases: custom-type, simple-type, JmxRefreshableStats, POJO
			Class<? extends JmxStats> returnClass = (Class<? extends JmxStats>) attrType;

			if (customTypes.containsKey(attrType)) {
				JmxCustomTypeAdapter<?> customTypeAdapter = customTypes.get(attrType);
				return new AttributeNodeForConverterType(attrName, attrDescription, included,
						defaultFetcher, setter, customTypeAdapter.to, customTypeAdapter.from);

			} else if (ReflectionUtils.isSimpleType(returnClass)) {
				reducer = reducer == null ? fetchReducerFrom(getter) : reducer;

				return new AttributeNodeForSimpleType(
						attrName, attrDescription, included, defaultFetcher, setter, returnClass, reducer
				);

			} else if (isThrowable(returnClass)) {
				return new AttributeNodeForThrowable(attrName, attrDescription, included, defaultFetcher);

			} else if (returnClass.isArray()) {
				Class<?> elementType = returnClass.getComponentType();
				checkNotNull(getter, "Arrays can be used only directly in POJO, JmxRefreshableStats or JmxMBeans");
				ValueFetcher fetcher = new ValueFetcherFromGetterArrayAdapter(getter);
				return createListAttributeNodeFor(attrName, attrDescription, included, fetcher, elementType, beanClass, customTypes);

			} else if (isJmxStats(returnClass)) {
				// JmxRefreshableStats case

				checkJmxStatsAreValid(returnClass, beanClass, getter);

				String[] extraSubAttributes =
						attrAnnotation != null ? attrAnnotation.extraSubAttributes() : new String[0];
				List<AttributeNode> subNodes =
						createNodesFor(returnClass, beanClass, extraSubAttributes, getter, customTypes);

				if (subNodes.isEmpty()) {
					throw new IllegalArgumentException(format(
							"JmxRefreshableStats of type \"%s\" does not have JmxAttributes",
							returnClass.getName()));
				}

				return new AttributeNodeForPojo(attrName, attrDescription, included, defaultFetcher,
						createReducerForJmxStats(returnClass), subNodes);

			} else {
				String[] extraSubAttributes =
						attrAnnotation != null ? attrAnnotation.extraSubAttributes() : new String[0];
				List<AttributeNode> subNodes =
						createNodesFor(returnClass, beanClass, extraSubAttributes, getter, customTypes);

				if (subNodes.isEmpty()) {
					throw new IllegalArgumentException(format("Unrecognized type of Jmx attribute: %s", attrType.getTypeName()));
				} else {
					// POJO case

					reducer = reducer == null ? fetchReducerFrom(getter) : reducer;

					return new AttributeNodeForPojo(
							attrName, attrDescription, included, defaultFetcher, reducer == DEFAULT_REDUCER ? null : reducer, subNodes);
				}
			}
		} else if (attrType instanceof ParameterizedType) {
			return createNodeForParametrizedType(
					attrName, attrDescription, (ParameterizedType) attrType, included, getter, setter, beanClass, customTypes);
		} else {
			throw new IllegalArgumentException(format("Unrecognized type of Jmx attribute: %s", attrType.getTypeName()));
		}
	}

	@SuppressWarnings("unchecked")
	private static JmxReducer<?> createReducerForJmxStats(Class<? extends JmxStats> jmxStatsClass) {
		return (JmxReducer<Object>) sources -> {
			JmxStats accumulator = createJmxAccumulator(jmxStatsClass);
			for (Object pojo : sources) {
				JmxStats jmxStats = (JmxStats) pojo;
				if (jmxStats != null) {
					accumulator.add(jmxStats);
				}
			}
			return accumulator;
		};
	}

	private static JmxStats createJmxAccumulator(Class<? extends JmxStats> jmxStatsClass) {
		JmxStats jmxStats = ReflectionUtils.tryToCreateInstanceWithFactoryMethods(jmxStatsClass, CREATE_ACCUMULATOR, CREATE);
		if (jmxStats == null) {
			throw new RuntimeException(format("Cannot create JmxStats accumulator instance: %s", jmxStatsClass.getName()));
		}
		return jmxStats;
	}

	private static JmxReducer<?> fetchReducerFrom(@Nullable Method getter) {
		if (getter == null) {
			return DEFAULT_REDUCER;
		}
		Class<? extends JmxReducer> reducerClass = null;
		JmxAttribute attrAnnotation = getter.getAnnotation(JmxAttribute.class);
		if (attrAnnotation != null) reducerClass = attrAnnotation.reducer();
		JmxOperation opAnnotation = getter.getAnnotation(JmxOperation.class);
		if (opAnnotation != null) reducerClass = opAnnotation.reducer();

		if (reducerClass == null || reducerClass == DEFAULT_REDUCER.getClass()) {
			return DEFAULT_REDUCER;
		}
		try {
			return reducerClass.getDeclaredConstructor().newInstance();
		} catch (Exception e) {
			throw new RuntimeException(e);
		}
	}

	private static void checkJmxStatsAreValid(Class<?> returnClass, Class<?> beanClass, @Nullable Method getter) {
		if (JmxRefreshableStats.class.isAssignableFrom(returnClass) &&
				findAdapterClass(beanClass).filter(JmxBeanAdapterWithRefresh.class::isAssignableFrom).isEmpty()
		) {
			logger.warn("JmxRefreshableStats won't be refreshed when Bean adapter does not implement JmxBeanAdapterWithRefresh. " +
					"MBean class: {}", beanClass.getName());
		}

		if (returnClass.isInterface()) {
			throw new IllegalArgumentException(createErrorMessageForInvalidJmxStatsAttribute(getter));
		}

		if (Modifier.isAbstract(returnClass.getModifiers())) {
			throw new IllegalArgumentException(createErrorMessageForInvalidJmxStatsAttribute(getter));
		}

		if (!canBeCreated(returnClass, CREATE_ACCUMULATOR, CREATE)) {
			throw new IllegalArgumentException(createErrorMessageForInvalidJmxStatsAttribute(getter));
		}
	}

	private static String createErrorMessageForInvalidJmxStatsAttribute(@Nullable Method getter) {
		String msg = "Return type of JmxStats attribute must be a concrete class that implements" +
				" JmxStats interface and contains" +
				" static factory \"" + CREATE_ACCUMULATOR + "()\" method or" +
				" static factory \"" + CREATE + "()\" method or" +
				" public no-arg constructor";

		if (getter != null) {
			msg += format(". Error at %s.%s()", getter.getDeclaringClass().getName(), getter.getName());
		}
		return msg;
	}

	private AttributeNode createNodeForParametrizedType(String attrName, @Nullable String attrDescription,
			ParameterizedType pType, boolean included,
			@Nullable Method getter, @Nullable Method setter, Class<?> beanClass,
			Map<Type, JmxCustomTypeAdapter<?>> customTypes) {
		ValueFetcher fetcher = createAppropriateFetcher(getter);
		Class<?> rawType = (Class<?>) pType.getRawType();

		if (rawType == List.class) {
			Type listElementType = pType.getActualTypeArguments()[0];
			return createListAttributeNodeFor(
					attrName, attrDescription, included, fetcher, listElementType, beanClass, customTypes);
		} else if (rawType == Map.class) {
			Type valueType = pType.getActualTypeArguments()[1];
			JmxReducer<?> reducer = fetchReducerFrom(getter);
			return createMapAttributeNodeFor(attrName, attrDescription, included, fetcher, reducer, valueType, beanClass, customTypes);
		} else if (customTypes.containsKey(rawType)) {
			return createConverterAttributeNodeFor(attrName, attrDescription, pType, included, fetcher, setter, customTypes);
		} else {
			throw new IllegalArgumentException(format("There is no support for generic class %s", pType.getTypeName()));
		}
	}

	@SuppressWarnings("unchecked")
	private AttributeNodeForConverterType createConverterAttributeNodeFor(
			String attrName,
			@Nullable String attrDescription,
			ParameterizedType type, boolean included,
			ValueFetcher fetcher, @Nullable Method setter,
			Map<Type, JmxCustomTypeAdapter<?>> customTypes) {
		Type[] actualTypes = type.getActualTypeArguments();
		for (Type genericType : actualTypes) {
			if (!customTypes.containsKey(genericType)) {
				throw new IllegalArgumentException(format("There is no support for generic type %s", type.getTypeName()));
			}
		}
		JmxCustomTypeAdapter<?> t = customTypes.get(type.getRawType());
		return new AttributeNodeForConverterType(attrName, attrDescription, fetcher, included, setter, t.to, t.from);
	}

	private AttributeNodeForList createListAttributeNodeFor(
			String attrName,
			@Nullable String attrDescription,
			boolean included,
			ValueFetcher fetcher,
			Type listElementType, Class<?> beanClass,
			Map<Type, JmxCustomTypeAdapter<?>> customTypes) {
		if (listElementType instanceof Class<?> listElementClass) {
			boolean isListOfJmxRefreshable = JmxRefreshable.class.isAssignableFrom(listElementClass);
			return new AttributeNodeForList(
					attrName,
					attrDescription,
					included,
					fetcher,
					createAttributeNodeFor("", attrDescription, listElementType, true, null, null, null, null, beanClass, customTypes),
					isListOfJmxRefreshable
			);
		} else if (listElementType instanceof ParameterizedType) {
			String typeName = ((Class<?>) ((ParameterizedType) listElementType).getRawType()).getSimpleName();
			return new AttributeNodeForList(
					attrName,
					attrDescription,
					included,
					fetcher,
					createNodeForParametrizedType(
							typeName, attrDescription, (ParameterizedType) listElementType, true, null, null, beanClass,
							customTypes
					),
					false
			);
		} else {
			throw new IllegalArgumentException(format("Can't create list attribute node for List<%s>", listElementType.getTypeName()));
		}
	}

	private AttributeNodeForMap createMapAttributeNodeFor(
			String attrName,
			@Nullable String attrDescription,
			boolean included, ValueFetcher fetcher, JmxReducer<?> reducer,
			Type valueType, Class<?> beanClass,
			Map<Type, JmxCustomTypeAdapter<?>> customTypes) {
		boolean isMapOfJmxRefreshable = false;
		AttributeNode node;
		if (valueType instanceof Class<?> valueClass) {
			isMapOfJmxRefreshable = JmxRefreshable.class.isAssignableFrom(valueClass);
			node = createAttributeNodeFor("", attrDescription, valueType, true, null, reducer, null, null, beanClass, customTypes);
		} else if (valueType instanceof ParameterizedType) {
			String typeName = ((Class<?>) ((ParameterizedType) valueType).getRawType()).getSimpleName();
			node = createNodeForParametrizedType(typeName, attrDescription, (ParameterizedType) valueType, true, null, null, beanClass,
					customTypes);
		} else {
			throw new IllegalArgumentException(format("Can't create map attribute node for %s", valueType.getTypeName()));
		}
		return new AttributeNodeForMap(attrName, attrDescription, included, fetcher, node, isMapOfJmxRefreshable);
	}

	private static ValueFetcher createAppropriateFetcher(@Nullable Method getter) {
		return getter != null ? new ValueFetcherFromGetter(getter) : new ValueFetcherDirect();
	}
	// endregion

	/**
	 * Creates attribute tree of Jmx attributes for clazz.
	 */
	private AttributeNodeForPojo createAttributesTree(Class<?> clazz, Map<Type, JmxCustomTypeAdapter<?>> customTypes) {
		List<AttributeNode> subNodes = createNodesFor(clazz, clazz, new String[0], null, customTypes);
		return new AttributeNodeForPojo("", null, true, new ValueFetcherDirect(), null, subNodes);
	}

	// region creating jmx metadata - MBeanInfo
	private static MBeanInfo createMBeanInfo(AttributeNodeForPojo rootNode, Class<?> beanClass) {
		String beanName = "";
		String beanDescription = "";
		MBeanAttributeInfo[] attributes = rootNode != null ?
				fetchAttributesInfo(rootNode) :
				new MBeanAttributeInfo[0];
		MBeanOperationInfo[] operations = fetchOperationsInfo(beanClass);
		return new MBeanInfo(
				beanName,
				beanDescription,
				attributes,
				null,  // constructors
				operations,
				null); //notifications
	}

	private static MBeanAttributeInfo[] fetchAttributesInfo(AttributeNodeForPojo rootNode) {
		Set<String> visibleAttrs = rootNode.getVisibleAttributes();
		Map<String, OpenType<?>> nameToType = rootNode.getOpenTypes();
		Map<String, Map<String, String>> nameToDescriptions = rootNode.getDescriptions();
		List<MBeanAttributeInfo> attrsInfo = new ArrayList<>();
		for (String attrName : visibleAttrs) {
			String description = createDescription(attrName, nameToDescriptions.get(attrName));
			OpenType<?> attrType = nameToType.get(attrName);
			boolean writable = rootNode.isSettable(attrName);
			boolean isIs = attrType.equals(SimpleType.BOOLEAN);
			attrsInfo.add(new MBeanAttributeInfo(attrName, attrType.getClassName(), description, true, writable, isIs));
		}

		return attrsInfo.toArray(new MBeanAttributeInfo[0]);
	}

	private static String createDescription(String name, Map<String, String> groupDescriptions) {
		if (groupDescriptions.isEmpty()) {
			return name;
		}

		if (!name.contains("_")) {
			assert groupDescriptions.size() == 1;
			return first(groupDescriptions.values());
		}

		return groupDescriptions.entrySet().stream()
				.map(entry -> String.format("\"%s\": %s", entry.getKey(), entry.getValue()))
				.collect(joining("  |  "));
	}

	private static MBeanOperationInfo[] fetchOperationsInfo(Class<?> beanClass) {
		List<MBeanOperationInfo> operations = new ArrayList<>();
		List<Method> methods = getAllMethods(beanClass);
		for (Method method : methods) {
			if (method.isAnnotationPresent(JmxOperation.class)) {
				validateJmxMethod(method, JmxOperation.class);
				JmxOperation annotation = method.getAnnotation(JmxOperation.class);
				String opName = annotation.name();
				if (opName.equals("")) {
					opName = method.getName();
				}

				Class<?>[] parameterTypes = method.getParameterTypes();
				Annotation[][] parameterAnnotations = method.getParameterAnnotations();
				MBeanParameterInfo[] parameterInfos = new MBeanParameterInfo[parameterTypes.length];
				for (int i = 0; i < parameterTypes.length; i++) {
					parameterInfos[i] = new MBeanParameterInfo(
							Arrays.stream(parameterAnnotations[i])
									.filter(a -> a.annotationType() == JmxParameter.class)
									.map(JmxParameter.class::cast)
									.map(JmxParameter::value)
									.findFirst()
									.orElse(String.format("arg%d", i)),
							parameterTypes[i].getName(),
							"");
				}

				MBeanOperationInfo operationInfo = new MBeanOperationInfo(
						opName, annotation.description(), parameterInfos, method.getReturnType().getName(), MBeanOperationInfo.ACTION);
				operations.add(operationInfo);
			}
		}

		return operations.toArray(new MBeanOperationInfo[0]);
	}
	// endregion

	// region jmx operations fetching
	private Map<OperationKey, Either<Method, AttributeNode>> fetchOpkeyToMethodOrNode(Class<?> beanClass, Map<Type, JmxCustomTypeAdapter<?>> customTypes) {
		Map<OperationKey, Either<Method, AttributeNode>> opkeyToMethod = new HashMap<>();
		List<Method> methods = getAllMethods(beanClass);
		for (Method method : methods) {
			if (method.isAnnotationPresent(JmxOperation.class)) {
				JmxOperation annotation = method.getAnnotation(JmxOperation.class);
				String opName = annotation.name();
				if (opName.equals("")) {
					opName = method.getName();
				}
				Class<?>[] paramTypes = method.getParameterTypes();
				Annotation[][] paramAnnotations = method.getParameterAnnotations();

				assert paramAnnotations.length == paramTypes.length;

				String[] paramTypesNames = new String[paramTypes.length];
				for (int i = 0; i < paramTypes.length; i++) {
					paramTypesNames[i] = paramTypes[i].getName();
				}

				Either<Method, AttributeNode> either;
				if (isGetter(method)) {
					String name = extractFieldNameFromGetter(method);
					AttributeNode node = createAttributeNodeFor(name, null, method.getGenericReturnType(), true, null, null, method, null, beanClass, customTypes);
					either = Either.right(node);
				} else {
					either = Either.left(method);
				}

				opkeyToMethod.put(new OperationKey(opName, paramTypesNames), either);
			}
		}
		return opkeyToMethod;
	}
	// endregion

	// region helper classes
	public record AttributeDescriptor(String name, Type type, Method getter, Method setter) {}

	public record OperationKey(String name, String[] argTypes) {
		@Override
		public boolean equals(Object o) {
			if (this == o) return true;
			if (!(o instanceof OperationKey that)) return false;

			if (!name.equals(that.name)) return false;

			return Arrays.equals(argTypes, that.argTypes);

		}

		@Override
		public int hashCode() {
			int result = name.hashCode();
			result = 31 * result + Arrays.hashCode(argTypes);
			return result;
		}
	}

	public static final class DynamicMBeanAggregator implements DynamicMBean {
		private final MBeanInfo mBeanInfo;
		private final JmxBeanAdapter adapter;
		private final List<?> beans;
		private final AttributeNodeForPojo rootNode;
		private final Map<OperationKey, Either<Method, AttributeNode>> opKeyToMethodOrNode;

		public DynamicMBeanAggregator(MBeanInfo mBeanInfo, JmxBeanAdapter adapter, List<?> beans,
				AttributeNodeForPojo rootNode, Map<OperationKey, Either<Method, AttributeNode>> opKeyToMethodOrNode) {
			this.mBeanInfo = mBeanInfo;
			this.adapter = adapter;
			this.beans = beans;

			this.rootNode = rootNode;
			this.opKeyToMethodOrNode = opKeyToMethodOrNode;
		}

		@Override
		public Object getAttribute(String attribute) throws MBeanException {
			Object value;
			try {
				value = rootNode.aggregateAttributes(Set.of(attribute), beans).get(attribute);
			} catch (Exception e) {
				logger.warn("Failed to fetch attribute '{}' from beans {}", attribute, beans, e);
				propagate(e);
				throw new AssertionError("Never reached");
			}

<<<<<<< HEAD
			if (value instanceof Throwable throwable) {
				logger.error("Failed to fetch attribute '{}' from beans {}", attribute, beans, throwable);
=======
			if (value instanceof Throwable) {
				Throwable throwable = (Throwable) value;
				logger.warn("Failed to fetch attribute '{}' from beans {}", attribute, beans, throwable);
>>>>>>> 8684e7fd
				propagate(throwable);
			}
			return value;
		}

		@Override
		public void setAttribute(Attribute attribute) throws MBeanException {
			String attrName = attribute.getName();
			Object attrValue = attribute.getValue();

			CountDownLatch latch = new CountDownLatch(beans.size());
			Ref<Exception> exceptionRef = new Ref<>();

			for (Object bean : beans) {
				adapter.execute(bean, () -> {
					try {
						rootNode.setAttribute(attrName, attrValue, List.of(bean));
						latch.countDown();
					} catch (Exception e) {
						logger.warn("Failed to set attribute '{}' of {} with value '{}'", attrName, bean, attrValue, e);
						exceptionRef.set(e);
						latch.countDown();
					}
				});
			}

			try {
				latch.await();
			} catch (InterruptedException e) {
				Thread.currentThread().interrupt();
				throw new MBeanException(e);
			}

			Exception e = exceptionRef.get();
			if (e != null) {
				Exception actualException = e;
				if (e instanceof SetterException setterException) {
					actualException = setterException.getCausedException();
				}
				propagate(actualException);
			}
		}

		@Override
		public AttributeList getAttributes(String[] attributes) {
			AttributeList attrList = new AttributeList();
			Set<String> attrNames = Set.of(attributes);
			try {
				Map<String, Object> aggregatedAttrs = rootNode.aggregateAttributes(attrNames, beans);
				for (Map.Entry<String, Object> entry : aggregatedAttrs.entrySet()) {
					if (!(entry.getValue() instanceof Throwable)) {
						attrList.add(new Attribute(entry.getKey(), entry.getValue()));
					}
				}
			} catch (Exception e) {
				logger.warn("Failed to get attributes {} from beans {}", attrNames, beans, e);
			}
			return attrList;
		}

		@Override
		public AttributeList setAttributes(AttributeList attributes) {
			AttributeList resultList = new AttributeList();
			for (Object attr : attributes) {
				Attribute attribute = (Attribute) attr;
				try {
					setAttribute(attribute);
					resultList.add(new Attribute(attribute.getName(), attribute.getValue()));
				} catch (MBeanException ignored) {
				}
			}
			return resultList;
		}

		@Override
		public @Nullable Object invoke(String actionName, Object[] params, String[] signature) throws MBeanException {
			Object[] args = nonNullElse(params, new Object[0]);
			String[] argTypes = nonNullElse(signature, new String[0]);
			OperationKey opkey = new OperationKey(actionName, argTypes);
			Either<Method, AttributeNode> methodOrNode = opKeyToMethodOrNode.get(opkey);
			if (methodOrNode == null) {
				String operationName = prettyOperationName(actionName, argTypes);
				String errorMsg = format("There is no operation \"%s\"", operationName);
				throw new RuntimeOperationsException(new IllegalArgumentException("Operation not found"), errorMsg);
			}

			if (methodOrNode.isLeft()) {
				return invokeMethod(methodOrNode.getLeft(), args);
			} else {
				if (args.length != 0) {
					throw new MBeanException(new IllegalArgumentException("Passing arguments to getter operation"));
				}
				return invokeNode(extractFieldNameFromGetterName(actionName), methodOrNode.getRight());
			}
		}

		private Object invokeMethod(Method method, Object[] args) throws MBeanException {
			CountDownLatch latch = new CountDownLatch(beans.size());
			Ref<Object> lastValueRef = new Ref<>();
			Ref<Exception> exceptionRef = new Ref<>();
			for (Object bean : beans) {
				adapter.execute(bean, () -> {
					try {
						Object result = method.invoke(bean, args);
						lastValueRef.set(result);
						latch.countDown();
					} catch (Exception e) {
						logger.warn("Failed to invoke method '{}' on {} with args {}", method, bean, args, e);
						exceptionRef.set(e);
						latch.countDown();
					}
				});
			}

			try {
				latch.await();
			} catch (InterruptedException e) {
				Thread.currentThread().interrupt();
				throw new MBeanException(e);
			}

			Exception e = exceptionRef.get();
			if (e != null) {
				propagate(e);
			}

			// We don't know how to aggregate return values if there are several beans
			return beans.size() == 1 ? lastValueRef.get() : null;
		}

		private Object invokeNode(String name, AttributeNode node) throws MBeanException {
			try {
				return node.aggregateAttributes(Set.of(name), beans).get(name);
			} catch (Throwable e) {
				logger.warn("Failed to fetch attribute '{}' from beans {}", name, beans, e);
				propagate(e);
				return null;
			}
		}

		private void propagate(Throwable e) throws MBeanException {
			if (e instanceof InvocationTargetException) {
				Throwable targetException = ((InvocationTargetException) e).getTargetException();

				if (targetException instanceof Exception) {
					throw new MBeanException((Exception) targetException);
				} else {
					throw new MBeanException(
							new Exception(format("Throwable of type \"%s\" and message \"%s\" " +
											"was thrown during method invocation",
									targetException.getClass().getName(), targetException.getMessage())
							)
					);
				}

			} else {
				if (e instanceof Exception) {
					throw new MBeanException((Exception) e);
				} else {
					throw new MBeanException(
							new Exception(format("Throwable of type \"%s\" and message \"%s\" " +
											"was thrown",
									e.getClass().getName(), e.getMessage())
							)
					);
				}
			}
		}

		@SuppressWarnings("StringConcatenationInsideStringBufferAppend")
		private static String prettyOperationName(String name, String[] argTypes) {
			StringBuilder operationName = new StringBuilder(name + "(");
			if (argTypes.length > 0) {
				for (int i = 0; i < argTypes.length - 1; i++) {
					operationName.append(argTypes[i] + ", ");
				}
				operationName.append(argTypes[argTypes.length - 1]);
			}
			operationName.append(")");
			return operationName.toString();
		}

		@Override
		public MBeanInfo getMBeanInfo() {
			return mBeanInfo;
		}
	}

	public static class JmxCustomTypeAdapter<T> {
		public final @Nullable Function<String, T> from;
		public final Function<T, String> to;

		public JmxCustomTypeAdapter(Function<T, String> to, @Nullable Function<String, T> from) {
			this.to = to;
			this.from = from;
		}

		public JmxCustomTypeAdapter(Function<T, String> to) {
			this.to = to;
			this.from = null;
		}
	}
	// endregion
}<|MERGE_RESOLUTION|>--- conflicted
+++ resolved
@@ -746,14 +746,8 @@
 				throw new AssertionError("Never reached");
 			}
 
-<<<<<<< HEAD
 			if (value instanceof Throwable throwable) {
-				logger.error("Failed to fetch attribute '{}' from beans {}", attribute, beans, throwable);
-=======
-			if (value instanceof Throwable) {
-				Throwable throwable = (Throwable) value;
 				logger.warn("Failed to fetch attribute '{}' from beans {}", attribute, beans, throwable);
->>>>>>> 8684e7fd
 				propagate(throwable);
 			}
 			return value;
